--- conflicted
+++ resolved
@@ -196,24 +196,13 @@
     if not destination_dir:
       destination_dir = '/data/local/tmp/'
     basename = os.path.basename(apk_path)
-<<<<<<< HEAD
     destination_path = os.path.join(destination_dir, basename)
-    self.Push(apk_path, destination_path, timeout_ms=timeout_ms)
-
-    cmd = ['pm install']
-    if replace_existing:
-      cmd.append('-r')
-    cmd.append('"{}"'.format(destination_path))
-
-=======
-    destination_path = destination_dir + basename
     self.Push(apk_path, destination_path, timeout_ms=timeout_ms, progress_callback=transfer_progress_callback)
     
     cmd = ['pm install']
     if replace_existing:
       cmd.append('-r')
-    cmd.append('"%s"' % destination_path)
->>>>>>> bc745014
+    cmd.append('"{}"'.format(destination_path))
     return self.Shell(' '.join(cmd), timeout_ms=timeout_ms)
   
   def Uninstall(self, package_name, keep_data=False, timeout_ms=None):
@@ -256,21 +245,11 @@
     with source_file:
       connection = self.protocol_handler.Open(
         self.handle, destination=b'sync:', timeout_ms=timeout_ms)
-<<<<<<< HEAD
       self.filesync_handler.Push(connection, source_file, device_filename,
-                               mtime=int(mtime))
+                               mtime=int(mtime), progress_callback=progress_callback)
     connection.Close()
 
-  def Pull(self, device_filename, dest_file=None, timeout_ms=None):
-=======
-    self.filesync_handler.Push(connection, source_file, device_filename,
-                               mtime=int(mtime), progress_callback=progress_callback)
-    if should_close:
-      source_file.close()
-    connection.Close()
-
-  def Pull(self, device_filename, dest_file='', progress_callback=None, timeout_ms=None):
->>>>>>> bc745014
+  def Pull(self, device_filename, dest_file=None, timeout_ms=None, progress_callback=None,):
     """Pull a file from the device.
 
     Args:
@@ -284,26 +263,17 @@
     if not dest_file:
       dest_file = io.BytesIO()
     elif isinstance(dest_file, str):
-<<<<<<< HEAD
       dest_file = open(dest_file, 'w')
     else:
       raise ValueError("destfile is of unknown type")
 
     #conn = self._get_service_connection(b'sync:')
     conn = self.protocol_handler.Open(
-        self.handle, destination=b'sync:')
-
-    self.filesync_handler.Pull(conn, device_filename, dest_file)
+        self.handle, destination=b'sync:', timeout_ms=timeout_ms)
+
+    self.filesync_handler.Pull(conn, device_filename, dest_file, timeout_ms, progress_callback)
 
     conn.Close()
-=======
-      dest_file = open(dest_file, 'wb')
-    connection = self.protocol_handler.Open(
-        self.handle, destination=b'sync:',
-        timeout_ms=timeout_ms)
-    self.filesync_handler.Pull(connection, device_filename, dest_file, progress_callback)
-    connection.Close()
->>>>>>> bc745014
     if isinstance(dest_file, io.BytesIO):
       return dest_file.getvalue()
     else:
