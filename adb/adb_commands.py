# Copyright 2014 Google Inc. All rights reserved.
#
# Licensed under the Apache License, Version 2.0 (the "License");
# you may not use this file except in compliance with the License.
# You may obtain a copy of the License at
#
#     http://www.apache.org/licenses/LICENSE-2.0
#
# Unless required by applicable law or agreed to in writing, software
# distributed under the License is distributed on an "AS IS" BASIS,
# WITHOUT WARRANTIES OR CONDITIONS OF ANY KIND, either express or implied.
# See the License for the specific language governing permissions and
# limitations under the License.
"""A libusb1-based ADB reimplementation.

ADB was giving us trouble with its client/server architecture, which is great
for users and developers, but not so great for reliable scripting. This will
allow us to more easily catch errors as Python exceptions instead of checking
random exit codes, and all the other great benefits from not going through
subprocess and a network socket.

All timeouts are in milliseconds.
"""

import io
import os
import socket

from adb import adb_protocol
from adb import common
from adb import filesync_protocol

# From adb.h
CLASS = 0xFF
SUBCLASS = 0x42
PROTOCOL = 0x01
# pylint: disable=invalid-name
DeviceIsAvailable = common.InterfaceMatcher(CLASS, SUBCLASS, PROTOCOL)


try:
  # Imported locally to keep compatibility with previous code.
  from adb.sign_m2crypto import M2CryptoSigner
except ImportError:
  # Ignore this error when M2Crypto is not installed, there are other options.
  pass


class AdbCommands(object):
  """Exposes adb-like methods for use.

  Some methods are more-pythonic and/or have more options.
  """
  protocol_handler = adb_protocol.AdbMessage
  filesync_handler = filesync_protocol.FilesyncProtocol

  def __init__(self):

    self.__reset()

  def __reset(self):
    self.handle = None
    self._device_state = None

    # Connection table tracks each open AdbConnection objects per service type
    # By default, the only service connections that make sense to hold open is (interactive) shell
    self._service_connections = {
        b'shell:': None
    }

  def _get_service_connection(self, service, service_command=None, create=True, timeout_ms=None):
    """
    Based on the service, get the AdbConnection for that service or create one if it doesnt exist

    :param service:
    :param service_command: Additional service parameters to append
    :param create: If False, dont create a connection if it does not exist
    :return:
    """

    connection = self._service_connections.get(service, None)

    if connection:
      return connection

    if not connection and not create:
      return None

    if service_command:
      destination_str = b'%s:%s' % (service, service_command)
    else:
      destination_str = service

    connection = self.protocol_handler.Open(
      self.handle, destination=destination_str, timeout_ms=timeout_ms)

    self._service_connections.update({service: connection})

    return connection

  def ConnectDevice(self, port_path=None, serial=None, default_timeout_ms=None, **kwargs):
    """Convenience function to get an adb device from usb path or serial.

    Args:
      port_path: The filename of usb port to use.
      serial: The serial number of the device to use.
      default_timeout_ms: The default timeout in milliseconds to use.

    If serial specifies a TCP address:port, then a TCP connection is
    used instead of a USB connection.
    """
    if serial and b':' in serial:
        self.handle = common.TcpHandle(serial, timeout_ms=default_timeout_ms)
    else:
        self.handle = common.UsbHandle.FindAndOpen(
            DeviceIsAvailable, port_path=port_path, serial=serial,
            timeout_ms=default_timeout_ms)

    self.__Connect(**kwargs)

    return self

  def Close(self):
    for conn in list(self._service_connections.values()):
      if conn:
        try:
          conn.Close()
        except:
          pass

    self.handle.Close()
    self.__reset()

  def __Connect(self, banner=None, **kwargs):
    """Connect to the device.

    Args:
      usb: UsbHandle or TcpHandle instance to use.
      banner: See protocol_handler.Connect.
      **kwargs: See protocol_handler.Connect for kwargs. Includes rsa_keys,
          and auth_timeout_ms.
    Returns:
      An instance of this class if the device connected successfully.
    """
    if not banner:
      banner = socket.gethostname().encode()
      conn_str = self.protocol_handler.Connect(self.handle, banner=banner, **kwargs)
    # Remove banner and colons after device state (state::banner)
    parts = conn_str.split(b'::')
    device_state = parts[0]

    # Break out the build prop info
    build_props = str(parts[1].split(b';'))
    # print("Device build props: {}".format(build_props))

    self._device_state = device_state

    return True

  @classmethod
  def Devices(cls):
    """Get a generator of UsbHandle for devices available."""
    return common.UsbHandle.FindDevices(DeviceIsAvailable)

  def GetState(self):
    return self._device_state

  def Install(self, apk_path, destination_dir='', replace_existing=True, timeout_ms=None):
    """Install an apk to the device.

    Doesn't support verifier file, instead allows destination directory to be
    overridden.

    Args:
      apk_path: Local path to apk to install.
      destination_dir: Optional destination directory. Use /system/app/ for
        persistent applications.
      replace_existing: whether to replace existing application
      timeout_ms: Expected timeout for pushing and installing.

    Returns:
      The pm install output.
    """
    if not destination_dir:
      destination_dir = '/data/local/tmp/'
    basename = os.path.basename(apk_path)
    destination_path = os.path.join(destination_dir, basename)
    self.Push(apk_path, destination_path, timeout_ms=timeout_ms)

    cmd = ['pm install']
    if replace_existing:
      cmd.append('-r')
<<<<<<< HEAD
    cmd.append('"{}"'.format(destination_path))
=======
    cmd.append('"%s"' % destination_path)
>>>>>>> 89a202d0

    return self.Shell(' '.join(cmd), timeout_ms=timeout_ms)

  def Uninstall(self, package_name, keep_data=False, timeout_ms=None):
    """Removes a package from the device.

    Args:
      package_name: Package name of target package.
      keep_data: whether to keep the data and cache directories
      timeout_ms: Expected timeout for pushing and installing.

    Returns:
      The pm uninstall output.
    """
    cmd = ['pm uninstall']
    if keep_data:
      cmd.append('-k')
    cmd.append('"%s"' % package_name)
    return self.Shell(' '.join(cmd), timeout_ms=timeout_ms)

  def Push(self, source_file, device_filename, mtime='0', timeout_ms=None):
    """Push a file or directory to the device.

    Args:
      source_file: Either a filename, a directory or file-like object to push to
                   the device.
      device_filename: Destination on the device to write to.
      mtime: Optional, modification time to set on the file.
      timeout_ms: Expected timeout for any part of the push.
    """
    should_close = False
    if isinstance(source_file, str):
      if os.path.isdir(source_file):
        self.Shell("mkdir " + device_filename)
        for f in os.listdir(source_file):
          self.Push(os.path.join(source_file, f), device_filename + '/' + f)
        return
<<<<<<< HEAD
      source_file = open(source_file, 'rb')
=======
      source_file = open(source_file, "rb")
      should_close = True
>>>>>>> 89a202d0

    with source_file:
      connection = self.protocol_handler.Open(
        self.handle, destination=b'sync:', timeout_ms=timeout_ms)
      self.filesync_handler.Push(connection, source_file, device_filename,
                               mtime=int(mtime))
    if should_close:
      source_file.close()
    connection.Close()

  def Pull(self, device_filename, dest_file=None, timeout_ms=None):
    """Pull a file from the device.

    Args:
      device_filename: Filename on the device to pull.
      dest_file: If set, a filename or writable file-like object.
      timeout_ms: Expected timeout for any part of the pull.

    Returns:
      The file data if dest_file is not set. Otherwise, True if the destination file exists
    """
    if not dest_file:
      dest_file = io.BytesIO()
    elif isinstance(dest_file, str):
      dest_file = open(dest_file, 'w')
    else:
      raise ValueError("destfile is of unknown type")

    #conn = self._get_service_connection(b'sync:')
    conn = self.protocol_handler.Open(
        self.handle, destination=b'sync:')

    self.filesync_handler.Pull(conn, device_filename, dest_file)

    conn.Close()
    if isinstance(dest_file, io.BytesIO):
      return dest_file.getvalue()
    else:
      dest_file.close()
      return os.path.exists(dest_file)

  def Stat(self, device_filename):
    """Get a file's stat() information."""
    connection = self.protocol_handler.Open(self.handle, destination=b'sync:')
    mode, size, mtime = self.filesync_handler.Stat(
        connection, device_filename)
    connection.Close()
    return mode, size, mtime

  def List(self, device_path):
    """Return a directory listing of the given path.

    Args:
      device_path: Directory to list.
    """
    connection = self.protocol_handler.Open(self.handle, destination=b'sync:')
    listing = self.filesync_handler.List(connection, device_path)
    connection.Close()
    return listing

  def Reboot(self, destination=b''):
    """Reboot the device.

    Args:
      destination: Specify 'bootloader' for fastboot.
    """
    self.protocol_handler.Open(self.handle, b'reboot:%s' % destination)

  def RebootBootloader(self):
    """Reboot device into fastboot."""
    self.Reboot(b'bootloader')

  def Remount(self):
    """Remount / as read-write."""
    return self.protocol_handler.Command(self.handle, service=b'remount')

  def Root(self):
    """Restart adbd as root on the device."""
    return self.protocol_handler.Command(self.handle, service=b'root')

  def EnableVerity(self):
    """Re-enable dm-verity checking on userdebug builds"""
    return self.protocol_handler.Command(self.handle, service=b'enable-verity')

  def DisableVerity(self):
    """Disable dm-verity checking on userdebug builds"""
    return self.protocol_handler.Command(self.handle, service=b'disable-verity')

  def Shell(self, command, timeout_ms=None):
    """Run command on the device, returning the output.

    Args:
      command: Shell command to run
      timeout_ms: Maximum time to allow the command to run.
    """
    return self.protocol_handler.Command(
        self.handle, service=b'shell', command=command,
        timeout_ms=timeout_ms)

  def StreamingShell(self, command, timeout_ms=None):
    """Run command on the device, yielding each line of output.

    Args:
      command: Command to run on the target.
      timeout_ms: Maximum time to allow the command to run.

    Yields:
      The responses from the shell command.
    """
    return self.protocol_handler.StreamingCommand(
        self.handle, service=b'shell', command=command,
        timeout_ms=timeout_ms)

  def Logcat(self, options, timeout_ms=None):
    """Run 'shell logcat' and stream the output to stdout.

    Args:
      options: Arguments to pass to 'logcat'.
      timeout_ms: Maximum time to allow the command to run.
    """
    return self.StreamingShell('logcat %s' % options, timeout_ms)

  def InteractiveShell(self, cmd=None, strip_cmd=True, delim=None, strip_delim=True):
    """Get stdout from the currently open interactive shell and optionally run a command
        on the device, returning all output.

    Args:
      command: Optional. Command to run on the target.
      strip_cmd: Optional (default True). Strip command name from stdout.
      delim: Optional. Delimiter to look for in the output to know when to stop expecting more output
      (usually the shell prompt)
      strip_delim: Optional (default True): Strip the provided delimiter from the output

    Returns:
      The stdout from the shell command.
    """
    conn = self._get_service_connection(b'shell:')

    return self.protocol_handler.InteractiveShellCommand(conn, cmd=cmd, strip_cmd=strip_cmd, delim=delim, strip_delim=strip_delim)<|MERGE_RESOLUTION|>--- conflicted
+++ resolved
@@ -190,11 +190,7 @@
     cmd = ['pm install']
     if replace_existing:
       cmd.append('-r')
-<<<<<<< HEAD
     cmd.append('"{}"'.format(destination_path))
-=======
-    cmd.append('"%s"' % destination_path)
->>>>>>> 89a202d0
 
     return self.Shell(' '.join(cmd), timeout_ms=timeout_ms)
 
@@ -225,27 +221,19 @@
       mtime: Optional, modification time to set on the file.
       timeout_ms: Expected timeout for any part of the push.
     """
-    should_close = False
     if isinstance(source_file, str):
       if os.path.isdir(source_file):
         self.Shell("mkdir " + device_filename)
         for f in os.listdir(source_file):
           self.Push(os.path.join(source_file, f), device_filename + '/' + f)
         return
-<<<<<<< HEAD
-      source_file = open(source_file, 'rb')
-=======
       source_file = open(source_file, "rb")
-      should_close = True
->>>>>>> 89a202d0
 
     with source_file:
       connection = self.protocol_handler.Open(
         self.handle, destination=b'sync:', timeout_ms=timeout_ms)
       self.filesync_handler.Push(connection, source_file, device_filename,
                                mtime=int(mtime))
-    if should_close:
-      source_file.close()
     connection.Close()
 
   def Pull(self, device_filename, dest_file=None, timeout_ms=None):
