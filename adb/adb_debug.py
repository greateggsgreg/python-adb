#!/usr/bin/env python
# Copyright 2014 Google Inc. All rights reserved.
#
# Licensed under the Apache License, Version 2.0 (the "License");
# you may not use this file except in compliance with the License.
# You may obtain a copy of the License at
#
#     http://www.apache.org/licenses/LICENSE-2.0
#
# Unless required by applicable law or agreed to in writing, software
# distributed under the License is distributed on an "AS IS" BASIS,
# WITHOUT WARRANTIES OR CONDITIONS OF ANY KIND, either express or implied.
# See the License for the specific language governing permissions and
# limitations under the License.

"""Daemon-less ADB client in python."""

import argparse
import functools
import logging
import os
import stat
import sys
import time

from adb import adb_commands
from adb import common_cli

try:
  from adb import sign_m2crypto
  rsa_signer = sign_m2crypto.M2CryptoSigner
except ImportError:
  try:
    from adb import sign_pythonrsa
    rsa_signer = sign_pythonrsa.PythonRSASigner.FromRSAKeyPath
  except ImportError:
    try:
      from adb import sign_pycryptodome

      rsa_signer = sign_pycryptodome.PycryptodomeAuthSigner
    except ImportError:
      rsa_signer = None


def Devices(args):
  """Lists the available devices.

  Mimics 'adb devices' output:
    List of devices attached
    015DB7591102001A        device        1,2
  """
  for d in adb_commands.AdbCommands.Devices():
    if args.output_port_path:
      print('%s\tdevice\t%s' % (
            d.serial_number, ','.join(str(p) for p in d.port_path)))
    else:
      print('%s\tdevice' % d.serial_number)
  return 0


def List(device, device_path):
  """Prints a directory listing.

  Args:
    device_path: Directory to list.
  """
  files = device.List(device_path)
  files.sort(key=lambda x: x.filename)
  maxname = max(len(f.filename) for f in files)
  maxsize = max(len(str(f.size)) for f in files)
  for f in files:
    mode = (
      ('d' if stat.S_ISDIR(f.mode) else '-') +
      ('r' if f.mode & stat.S_IRUSR else '-') +
      ('w' if f.mode & stat.S_IWUSR else '-') +
      ('x' if f.mode & stat.S_IXUSR else '-') +
      ('r' if f.mode & stat.S_IRGRP else '-') +
      ('w' if f.mode & stat.S_IWGRP else '-') +
      ('x' if f.mode & stat.S_IXGRP else '-') +
      ('r' if f.mode & stat.S_IROTH else '-') +
      ('w' if f.mode & stat.S_IWOTH else '-') +
      ('x' if f.mode & stat.S_IXOTH else '-'))
    t = time.gmtime(f.mtime)
    yield '%s %*d %04d-%02d-%02d %02d:%02d:%02d %-*s\n' % (
        mode, maxsize, f.size,
        t.tm_year, t.tm_mon, t.tm_mday, t.tm_hour, t.tm_min, t.tm_sec,
        maxname, f.filename)


@functools.wraps(adb_commands.AdbCommands.Logcat)
<<<<<<< HEAD
def Logcat(device, *options):
  return device.Logcat(' '.join(options))
=======
def Logcat(self, *options):
  return adb_commands.AdbCommands.Logcat(
      self, ' '.join(options), timeout_ms=0)
>>>>>>> c3f93fae


def Shell(device, *command):
  """Runs a command on the device and prints the stdout.

  Args:
    command: Command to run on the target.
  """
  if command:
    return device.StreamingShell(' '.join(command))
  else:
    # Retrieve the initial terminal prompt to use as a delimiter for future reads
    terminal_prompt = device.InteractiveShell()
    print(terminal_prompt.decode('utf-8'))

    # Accept user input in a loop and write that into the interactive shells stdin, then print output
    while True:
      cmd = input('> ')
      if not cmd:
        continue
      elif cmd == 'exit':
        break
      else:
        stdout = device.InteractiveShell(cmd, strip_cmd=True, delim=terminal_prompt, strip_delim=True)
        if stdout:
          if isinstance(stdout, bytes):
            stdout = stdout.decode('utf-8')
            print(stdout)


    device.Close()


def main():
  common = common_cli.GetCommonArguments()
  common.add_argument(
      '--rsa_key_path', action='append', default=[],
      metavar='~/.android/adbkey',
      help='RSA key(s) to use, use multiple times to load mulitple keys')
  common.add_argument(
    '--auth_timeout_s', default=60., metavar='60', type=int,
    help='Seconds to wait for the dialog to be accepted when using '
         'authenticated ADB.')
  device = common_cli.GetDeviceArguments()
  parents = [common, device]

  parser = argparse.ArgumentParser(
      description=sys.modules[__name__].__doc__, parents=[common])
  subparsers = parser.add_subparsers(title='Commands', dest='command_name')

  subparser = subparsers.add_parser(
      name='help', help='Prints the commands available')
  subparser = subparsers.add_parser(
      name='devices', help='Lists the available devices', parents=[common])
  subparser.add_argument(
      '--output_port_path', action='store_true',
      help='Outputs the port_path alongside the serial')

  common_cli.MakeSubparser(
      subparsers, parents, adb_commands.AdbCommands.Install)
  common_cli.MakeSubparser(subparsers, parents, adb_commands.AdbCommands.Uninstall)
  common_cli.MakeSubparser(subparsers, parents, List)
  common_cli.MakeSubparser(subparsers, parents, Logcat)
  common_cli.MakeSubparser(
      subparsers, parents, adb_commands.AdbCommands.Push,
      {'source_file': 'Filename or directory to push to the device.'})
  common_cli.MakeSubparser(
      subparsers, parents, adb_commands.AdbCommands.Pull,
      {
        'dest_file': 'Filename to write to on the host, if not specified, '
                     'prints the content to stdout.',
      })
  common_cli.MakeSubparser(
      subparsers, parents, adb_commands.AdbCommands.Reboot)
  common_cli.MakeSubparser(
      subparsers, parents, adb_commands.AdbCommands.RebootBootloader)
  common_cli.MakeSubparser(
      subparsers, parents, adb_commands.AdbCommands.Remount)
  common_cli.MakeSubparser(subparsers, parents, adb_commands.AdbCommands.Root)
  common_cli.MakeSubparser(subparsers, parents, adb_commands.AdbCommands.EnableVerity)
  common_cli.MakeSubparser(subparsers, parents, adb_commands.AdbCommands.DisableVerity)
  common_cli.MakeSubparser(subparsers, parents, Shell)

  if len(sys.argv) == 1:
    parser.print_help()
    return 2

  args = parser.parse_args()
  if args.verbose:
    logging.basicConfig(level=logging.DEBUG)
  if not args.rsa_key_path:
    default = os.path.expanduser('~/.android/adbkey')
    if os.path.isfile(default):
      args.rsa_key_path = [default]
  if args.rsa_key_path and not rsa_signer:
    parser.error('Please install either M2Crypto, python-rsa, or PycryptoDome')

  # Hacks so that the generated doc is nicer.
  if args.command_name == 'devices':
    return Devices(args)
  if args.command_name == 'help':
    parser.print_help()
    return 0
  if args.command_name == 'logcat':
    args.positional = args.options
  elif args.command_name == 'shell':
    args.positional = args.command

  return common_cli.StartCli(
      args,
      adb_commands.AdbCommands,
      auth_timeout_ms=int(args.auth_timeout_s * 1000),
      rsa_keys=[rsa_signer(path) for path in args.rsa_key_path])


if __name__ == '__main__':
  sys.exit(main())<|MERGE_RESOLUTION|>--- conflicted
+++ resolved
@@ -88,14 +88,9 @@
 
 
 @functools.wraps(adb_commands.AdbCommands.Logcat)
-<<<<<<< HEAD
 def Logcat(device, *options):
-  return device.Logcat(' '.join(options))
-=======
-def Logcat(self, *options):
-  return adb_commands.AdbCommands.Logcat(
+  return device.Logcat(
       self, ' '.join(options), timeout_ms=0)
->>>>>>> c3f93fae
 
 
 def Shell(device, *command):
